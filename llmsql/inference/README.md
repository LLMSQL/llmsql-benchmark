--- conflicted
+++ resolved
@@ -33,7 +33,6 @@
 from llmsql import inference_transformers
 
 results = inference_transformers(
-<<<<<<< HEAD
     model_or_model_name_or_path="Qwen/Qwen2.5-1.5B-Instruct",
     output_file="outputs/preds_transformers.jsonl",
     questions_path="data/questions.jsonl",
@@ -48,12 +47,6 @@
     generate_kwargs={
         "do_sample": False,
     },
-=======
-    model_or_model_name_or_path="EleutherAI/pythia-14m",
-    output_file="test_output.jsonl",
-    batch_size=5000,
-    do_sample=False,
->>>>>>> 221c1e46
 )
 ```
 
